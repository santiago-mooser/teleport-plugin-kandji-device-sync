name: Docker SLSA3 Build & Publish

on:
  push:
    tags:
      - 'v*.*.*'

env:
  REGISTRY: ghcr.io
  IMAGE_NAME: ${{ github.repository }}

jobs:
<<<<<<< HEAD
  # Build and push both container variants
  build:
    runs-on: ubuntu-latest
    permissions:
      contents: read
      packages: write
    outputs:
      image: ${{ steps.image.outputs.image }}
      standard-digest: ${{ steps.build-standard.outputs.digest }}
      prod-digest: ${{ steps.build-prod.outputs.digest }}
      version: ${{ steps.meta.outputs.version }}
=======
  # Extract metadata for consistent use across jobs
  metadata:
    runs-on: ubuntu-latest
    outputs:
      version: ${{ steps.meta.outputs.version }}
      commit-sha: ${{ steps.meta.outputs.commit-sha }}
      commit-date: ${{ steps.meta.outputs.commit-date }}
      image-name: ${{ steps.meta.outputs.image-name }}
>>>>>>> f502bae0
    steps:
      - name: Checkout
        uses: actions/checkout@v4
        with:
          fetch-depth: 0

<<<<<<< HEAD
      - name: Set up Docker Buildx
        uses: docker/setup-buildx-action@v3

      - name: Log in to Container Registry
        uses: docker/login-action@v3
        with:
          registry: ${{ env.REGISTRY }}
          username: ${{ github.actor }}
          password: ${{ secrets.GITHUB_TOKEN }}

=======
>>>>>>> f502bae0
      - name: Extract metadata
        id: meta
        run: |
          # Extract version from tag (remove 'v' prefix)
          VERSION=${GITHUB_REF#refs/tags/v}
          echo "version=${VERSION}" >> "$GITHUB_OUTPUT"

<<<<<<< HEAD
      - name: Build and push standard Alpine-based container
        uses: docker/build-push-action@v5
        id: build-standard
        with:
          context: .
          file: ./Dockerfile
          push: true
          tags: |
            ${{ env.REGISTRY }}/${{ env.IMAGE_NAME }}:${{ steps.meta.outputs.version }}
            ${{ env.REGISTRY }}/${{ env.IMAGE_NAME }}:latest
          labels: |
            org.opencontainers.image.title=${{ github.repository }}
            org.opencontainers.image.description=Teleport Plugin for Kandji Device Sync
            org.opencontainers.image.version=${{ steps.meta.outputs.version }}
            org.opencontainers.image.source=${{ github.server_url }}/${{ github.repository }}
            org.opencontainers.image.revision=${{ github.sha }}
          build-args: |
            GIT_COMMIT_TAG=${{ steps.meta.outputs.version }}
            GIT_COMMIT_SHA=${{ github.sha }}
            GIT_COMMIT_MESSAGE=${{ github.event.head_commit.message }}
            IMAGE_BUILD_TIME=${{ github.event.repository.updated_at }}
            CI_PROJECT_URL=${{ github.server_url }}/${{ github.repository }}
            CI_PROJECT_NAME=${{ github.repository }}

      - name: Build and push production Distroless-based container
        uses: docker/build-push-action@v5
        id: build-prod
        with:
          context: .
          file: ./Dockerfile.prod
          push: true
          tags: |
            ${{ env.REGISTRY }}/${{ env.IMAGE_NAME }}-prod:${{ steps.meta.outputs.version }}
            ${{ env.REGISTRY }}/${{ env.IMAGE_NAME }}-prod:latest
          labels: |
            org.opencontainers.image.title=${{ github.repository }}-prod
            org.opencontainers.image.description=Teleport Plugin for Kandji Device Sync (Production/Distroless)
            org.opencontainers.image.version=${{ steps.meta.outputs.version }}
            org.opencontainers.image.source=${{ github.server_url }}/${{ github.repository }}
            org.opencontainers.image.revision=${{ github.sha }}
          build-args: |
            GIT_COMMIT_TAG=${{ steps.meta.outputs.version }}
            GIT_COMMIT_SHA=${{ github.sha }}
            GIT_COMMIT_MESSAGE=${{ github.event.head_commit.message }}
            IMAGE_BUILD_TIME=${{ github.event.repository.updated_at }}
            CI_PROJECT_URL=${{ github.server_url }}/${{ github.repository }}
            CI_PROJECT_NAME=${{ github.repository }}

      - name: Output image name
        id: image
        run: |
          # Normalize image name to lowercase for SLSA provenance
          image_name=$(echo "${{ env.REGISTRY }}/${{ env.IMAGE_NAME }}" | tr '[:upper:]' '[:lower:]')
          echo "image=${image_name}" >> "$GITHUB_OUTPUT"

  # Generate SLSA3 provenance for standard container
  provenance-standard:
    needs: [build]
    permissions:
      actions: read # for detecting the Github Actions environment
      id-token: write # for creating OIDC tokens for signing
      packages: write # for uploading attestations
    if: startsWith(github.ref, 'refs/tags/')
    uses: slsa-framework/slsa-github-generator/.github/workflows/generator_container_slsa3.yml@v2.1.0
    with:
      image: ${{ needs.build.outputs.image }}
      digest: ${{ needs.build.outputs.standard-digest }}
      registry-username: ${{ github.actor }}
    secrets:
      registry-password: ${{ secrets.GITHUB_TOKEN }}

  # Generate SLSA3 provenance for production container
  provenance-production:
    needs: [build]
    permissions:
      actions: read # for detecting the Github Actions environment
      id-token: write # for creating OIDC tokens for signing
      packages: write # for uploading attestations
    if: startsWith(github.ref, 'refs/tags/')
    uses: slsa-framework/slsa-github-generator/.github/workflows/generator_container_slsa3.yml@v2.1.0
    with:
      image: ${{ needs.build.outputs.image }}-prod
      digest: ${{ needs.build.outputs.prod-digest }}
      registry-username: ${{ github.actor }}
    secrets:
      registry-password: ${{ secrets.GITHUB_TOKEN }}

  # Summary job to output build information
  summary:
    runs-on: ubuntu-latest
    needs: [build, provenance-standard, provenance-production]
    if: startsWith(github.ref, 'refs/tags/')
    steps:
      - name: Output build summary
        run: |
          echo "🐳 Successfully built and published container images with SLSA3 provenance:"
          echo ""
          echo "📦 Standard (Alpine-based):"
          echo "   • ${{ needs.build.outputs.image }}:${{ needs.build.outputs.version }}"
          echo "   • ${{ needs.build.outputs.image }}:latest"
          echo "   • SHA: ${{ needs.build.outputs.standard-digest }}"
          echo ""
          echo "📦 Production (Distroless-based):"
          echo "   • ${{ needs.build.outputs.image }}-prod:${{ needs.build.outputs.version }}"
          echo "   • ${{ needs.build.outputs.image }}-prod:latest"
          echo "   • SHA: ${{ needs.build.outputs.prod-digest }}"
          echo ""
          echo "🔐 SLSA3 provenance attestations generated and published"
          echo "📋 Usage examples:"
          echo "   docker pull ${{ needs.build.outputs.image }}:${{ needs.build.outputs.version }}"
          echo "   docker pull ${{ needs.build.outputs.image }}-prod:${{ needs.build.outputs.version }}"
          echo ""
          echo "🔍 Verify provenance with slsa-verifier:"
          echo "   slsa-verifier verify-image ${{ needs.build.outputs.image }}:${{ needs.build.outputs.version }} \\"
=======
          # Get commit info
          echo "commit-sha=${GITHUB_SHA}" >> "$GITHUB_OUTPUT"
          echo "commit-date=$(git log --date=iso8601-strict -1 --pretty=%ct)" >> "$GITHUB_OUTPUT"

          # Normalize image name to lowercase
          IMAGE_NAME=$(echo "${{ env.REGISTRY }}/${{ env.IMAGE_NAME }}" | tr '[:upper:]' '[:lower:]')
          echo "image-name=${IMAGE_NAME}" >> "$GITHUB_OUTPUT"

  # Build and publish standard Alpine-based container with SLSA3
  build-standard:
    needs: metadata
    permissions:
      id-token: write # For SLSA provenance generation
      contents: read
      packages: write # For GHCR publishing
      actions: read # Required for workflow path reading
    uses: slsa-framework/slsa-github-generator/.github/workflows/builder_container_slsa3.yml@v2.0.0
    with:
      image: ${{ needs.metadata.outputs.image-name }}
      registry-username: ${{ github.actor }}
      dockerfile: Dockerfile
      build-args: |
        GIT_COMMIT_TAG=${{ needs.metadata.outputs.version }}
        GIT_COMMIT_SHA=${{ needs.metadata.outputs.commit-sha }}
        GIT_COMMIT_MESSAGE=${{ github.event.head_commit.message }}
        IMAGE_BUILD_TIME=${{ needs.metadata.outputs.commit-date }}
        CI_PROJECT_URL=${{ github.server_url }}/${{ github.repository }}
        CI_PROJECT_NAME=${{ github.repository }}
    secrets:
      registry-password: ${{ secrets.GITHUB_TOKEN }}

  # Build and publish production Distroless-based container with SLSA3
  build-production:
    needs: metadata
    permissions:
      id-token: write # For SLSA provenance generation
      contents: read
      packages: write # For GHCR publishing
      actions: read # Required for workflow path reading
    uses: slsa-framework/slsa-github-generator/.github/workflows/builder_container_slsa3.yml@v2.0.0
    with:
      image: ${{ needs.metadata.outputs.image-name }}-prod
      registry-username: ${{ github.actor }}
      dockerfile: Dockerfile.prod
      build-args: |
        GIT_COMMIT_TAG=${{ needs.metadata.outputs.version }}
        GIT_COMMIT_SHA=${{ needs.metadata.outputs.commit-sha }}
        GIT_COMMIT_MESSAGE=${{ github.event.head_commit.message }}
        IMAGE_BUILD_TIME=${{ needs.metadata.outputs.commit-date }}
        CI_PROJECT_URL=${{ github.server_url }}/${{ github.repository }}
        CI_PROJECT_NAME=${{ github.repository }}
    secrets:
      registry-password: ${{ secrets.GITHUB_TOKEN }}

  # Tag images with proper version tags
  tag-images:
    runs-on: ubuntu-latest
    needs: [metadata, build-standard, build-production]
    permissions:
      contents: read
      packages: write
    steps:
      - name: Log in to Container Registry
        uses: docker/login-action@v3
        with:
          registry: ${{ env.REGISTRY }}
          username: ${{ github.actor }}
          password: ${{ secrets.GITHUB_TOKEN }}

      - name: Tag and push standard container with version
        run: |
          # The SLSA builder already pushed the image, we just need to add version tags
          docker pull ${{ needs.build-standard.outputs.image }}@${{ needs.build-standard.outputs.digest }}

          # Tag with semantic version
          docker tag ${{ needs.build-standard.outputs.image }}@${{ needs.build-standard.outputs.digest }} \
            ${{ needs.metadata.outputs.image-name }}:${{ needs.metadata.outputs.version }}
          docker tag ${{ needs.build-standard.outputs.image }}@${{ needs.build-standard.outputs.digest }} \
            ${{ needs.metadata.outputs.image-name }}:latest

          # Push version tags
          docker push ${{ needs.metadata.outputs.image-name }}:${{ needs.metadata.outputs.version }}
          docker push ${{ needs.metadata.outputs.image-name }}:latest

      - name: Tag and push production container with version
        run: |
          # The SLSA builder already pushed the image, we just need to add version tags
          docker pull ${{ needs.build-production.outputs.image }}@${{ needs.build-production.outputs.digest }}

          # Tag with semantic version
          docker tag ${{ needs.build-production.outputs.image }}@${{ needs.build-production.outputs.digest }} \
            ${{ needs.metadata.outputs.image-name }}-prod:${{ needs.metadata.outputs.version }}
          docker tag ${{ needs.build-production.outputs.image }}@${{ needs.build-production.outputs.digest }} \
            ${{ needs.metadata.outputs.image-name }}-prod:latest

          # Push version tags
          docker push ${{ needs.metadata.outputs.image-name }}-prod:${{ needs.metadata.outputs.version }}
          docker push ${{ needs.metadata.outputs.image-name }}-prod:latest

      - name: Output image information
        run: |
          echo "🐳 Successfully published container images with SLSA3 provenance:"
          echo ""
          echo "📦 Standard (Alpine-based):"
          echo "   • ${{ needs.metadata.outputs.image-name }}:${{ needs.metadata.outputs.version }}"
          echo "   • ${{ needs.metadata.outputs.image-name }}:latest"
          echo "   • SHA: ${{ needs.build-standard.outputs.digest }}"
          echo ""
          echo "📦 Production (Distroless-based):"
          echo "   • ${{ needs.metadata.outputs.image-name }}-prod:${{ needs.metadata.outputs.version }}"
          echo "   • ${{ needs.metadata.outputs.image-name }}-prod:latest"
          echo "   • SHA: ${{ needs.build-production.outputs.digest }}"
          echo ""
          echo "🔐 SLSA3 provenance attestations available for both images"
          echo "📋 Usage examples:"
          echo "   docker pull ${{ needs.metadata.outputs.image-name }}:${{ needs.metadata.outputs.version }}"
          echo "   docker pull ${{ needs.metadata.outputs.image-name }}-prod:${{ needs.metadata.outputs.version }}"
          echo ""
          echo "🔍 Verify provenance with slsa-verifier:"
          echo "   slsa-verifier verify-image ${{ needs.metadata.outputs.image-name }}:${{ needs.metadata.outputs.version }} \\"
>>>>>>> f502bae0
          echo "     --source-uri github.com/${{ github.repository }}"<|MERGE_RESOLUTION|>--- conflicted
+++ resolved
@@ -10,7 +10,6 @@
   IMAGE_NAME: ${{ github.repository }}
 
 jobs:
-<<<<<<< HEAD
   # Build and push both container variants
   build:
     runs-on: ubuntu-latest
@@ -22,23 +21,13 @@
       standard-digest: ${{ steps.build-standard.outputs.digest }}
       prod-digest: ${{ steps.build-prod.outputs.digest }}
       version: ${{ steps.meta.outputs.version }}
-=======
-  # Extract metadata for consistent use across jobs
-  metadata:
-    runs-on: ubuntu-latest
-    outputs:
-      version: ${{ steps.meta.outputs.version }}
-      commit-sha: ${{ steps.meta.outputs.commit-sha }}
-      commit-date: ${{ steps.meta.outputs.commit-date }}
-      image-name: ${{ steps.meta.outputs.image-name }}
->>>>>>> f502bae0
+
     steps:
       - name: Checkout
         uses: actions/checkout@v4
         with:
           fetch-depth: 0
 
-<<<<<<< HEAD
       - name: Set up Docker Buildx
         uses: docker/setup-buildx-action@v3
 
@@ -49,8 +38,6 @@
           username: ${{ github.actor }}
           password: ${{ secrets.GITHUB_TOKEN }}
 
-=======
->>>>>>> f502bae0
       - name: Extract metadata
         id: meta
         run: |
@@ -58,7 +45,6 @@
           VERSION=${GITHUB_REF#refs/tags/v}
           echo "version=${VERSION}" >> "$GITHUB_OUTPUT"
 
-<<<<<<< HEAD
       - name: Build and push standard Alpine-based container
         uses: docker/build-push-action@v5
         id: build-standard
@@ -173,126 +159,4 @@
           echo ""
           echo "🔍 Verify provenance with slsa-verifier:"
           echo "   slsa-verifier verify-image ${{ needs.build.outputs.image }}:${{ needs.build.outputs.version }} \\"
-=======
-          # Get commit info
-          echo "commit-sha=${GITHUB_SHA}" >> "$GITHUB_OUTPUT"
-          echo "commit-date=$(git log --date=iso8601-strict -1 --pretty=%ct)" >> "$GITHUB_OUTPUT"
-
-          # Normalize image name to lowercase
-          IMAGE_NAME=$(echo "${{ env.REGISTRY }}/${{ env.IMAGE_NAME }}" | tr '[:upper:]' '[:lower:]')
-          echo "image-name=${IMAGE_NAME}" >> "$GITHUB_OUTPUT"
-
-  # Build and publish standard Alpine-based container with SLSA3
-  build-standard:
-    needs: metadata
-    permissions:
-      id-token: write # For SLSA provenance generation
-      contents: read
-      packages: write # For GHCR publishing
-      actions: read # Required for workflow path reading
-    uses: slsa-framework/slsa-github-generator/.github/workflows/builder_container_slsa3.yml@v2.0.0
-    with:
-      image: ${{ needs.metadata.outputs.image-name }}
-      registry-username: ${{ github.actor }}
-      dockerfile: Dockerfile
-      build-args: |
-        GIT_COMMIT_TAG=${{ needs.metadata.outputs.version }}
-        GIT_COMMIT_SHA=${{ needs.metadata.outputs.commit-sha }}
-        GIT_COMMIT_MESSAGE=${{ github.event.head_commit.message }}
-        IMAGE_BUILD_TIME=${{ needs.metadata.outputs.commit-date }}
-        CI_PROJECT_URL=${{ github.server_url }}/${{ github.repository }}
-        CI_PROJECT_NAME=${{ github.repository }}
-    secrets:
-      registry-password: ${{ secrets.GITHUB_TOKEN }}
-
-  # Build and publish production Distroless-based container with SLSA3
-  build-production:
-    needs: metadata
-    permissions:
-      id-token: write # For SLSA provenance generation
-      contents: read
-      packages: write # For GHCR publishing
-      actions: read # Required for workflow path reading
-    uses: slsa-framework/slsa-github-generator/.github/workflows/builder_container_slsa3.yml@v2.0.0
-    with:
-      image: ${{ needs.metadata.outputs.image-name }}-prod
-      registry-username: ${{ github.actor }}
-      dockerfile: Dockerfile.prod
-      build-args: |
-        GIT_COMMIT_TAG=${{ needs.metadata.outputs.version }}
-        GIT_COMMIT_SHA=${{ needs.metadata.outputs.commit-sha }}
-        GIT_COMMIT_MESSAGE=${{ github.event.head_commit.message }}
-        IMAGE_BUILD_TIME=${{ needs.metadata.outputs.commit-date }}
-        CI_PROJECT_URL=${{ github.server_url }}/${{ github.repository }}
-        CI_PROJECT_NAME=${{ github.repository }}
-    secrets:
-      registry-password: ${{ secrets.GITHUB_TOKEN }}
-
-  # Tag images with proper version tags
-  tag-images:
-    runs-on: ubuntu-latest
-    needs: [metadata, build-standard, build-production]
-    permissions:
-      contents: read
-      packages: write
-    steps:
-      - name: Log in to Container Registry
-        uses: docker/login-action@v3
-        with:
-          registry: ${{ env.REGISTRY }}
-          username: ${{ github.actor }}
-          password: ${{ secrets.GITHUB_TOKEN }}
-
-      - name: Tag and push standard container with version
-        run: |
-          # The SLSA builder already pushed the image, we just need to add version tags
-          docker pull ${{ needs.build-standard.outputs.image }}@${{ needs.build-standard.outputs.digest }}
-
-          # Tag with semantic version
-          docker tag ${{ needs.build-standard.outputs.image }}@${{ needs.build-standard.outputs.digest }} \
-            ${{ needs.metadata.outputs.image-name }}:${{ needs.metadata.outputs.version }}
-          docker tag ${{ needs.build-standard.outputs.image }}@${{ needs.build-standard.outputs.digest }} \
-            ${{ needs.metadata.outputs.image-name }}:latest
-
-          # Push version tags
-          docker push ${{ needs.metadata.outputs.image-name }}:${{ needs.metadata.outputs.version }}
-          docker push ${{ needs.metadata.outputs.image-name }}:latest
-
-      - name: Tag and push production container with version
-        run: |
-          # The SLSA builder already pushed the image, we just need to add version tags
-          docker pull ${{ needs.build-production.outputs.image }}@${{ needs.build-production.outputs.digest }}
-
-          # Tag with semantic version
-          docker tag ${{ needs.build-production.outputs.image }}@${{ needs.build-production.outputs.digest }} \
-            ${{ needs.metadata.outputs.image-name }}-prod:${{ needs.metadata.outputs.version }}
-          docker tag ${{ needs.build-production.outputs.image }}@${{ needs.build-production.outputs.digest }} \
-            ${{ needs.metadata.outputs.image-name }}-prod:latest
-
-          # Push version tags
-          docker push ${{ needs.metadata.outputs.image-name }}-prod:${{ needs.metadata.outputs.version }}
-          docker push ${{ needs.metadata.outputs.image-name }}-prod:latest
-
-      - name: Output image information
-        run: |
-          echo "🐳 Successfully published container images with SLSA3 provenance:"
-          echo ""
-          echo "📦 Standard (Alpine-based):"
-          echo "   • ${{ needs.metadata.outputs.image-name }}:${{ needs.metadata.outputs.version }}"
-          echo "   • ${{ needs.metadata.outputs.image-name }}:latest"
-          echo "   • SHA: ${{ needs.build-standard.outputs.digest }}"
-          echo ""
-          echo "📦 Production (Distroless-based):"
-          echo "   • ${{ needs.metadata.outputs.image-name }}-prod:${{ needs.metadata.outputs.version }}"
-          echo "   • ${{ needs.metadata.outputs.image-name }}-prod:latest"
-          echo "   • SHA: ${{ needs.build-production.outputs.digest }}"
-          echo ""
-          echo "🔐 SLSA3 provenance attestations available for both images"
-          echo "📋 Usage examples:"
-          echo "   docker pull ${{ needs.metadata.outputs.image-name }}:${{ needs.metadata.outputs.version }}"
-          echo "   docker pull ${{ needs.metadata.outputs.image-name }}-prod:${{ needs.metadata.outputs.version }}"
-          echo ""
-          echo "🔍 Verify provenance with slsa-verifier:"
-          echo "   slsa-verifier verify-image ${{ needs.metadata.outputs.image-name }}:${{ needs.metadata.outputs.version }} \\"
->>>>>>> f502bae0
           echo "     --source-uri github.com/${{ github.repository }}"